--- conflicted
+++ resolved
@@ -13,7 +13,8 @@
 import csv
 import matplotlib.pyplot as plt
 from numpy.core.defchararray import index
-import controller2d_AR as controller2d
+import controller2d_AR as controller2d_stanley
+import controller2d as controller2d_pid
 import configparser
 from custom_agents import TrafficLightAdapter, VehicleAdapter
 import local_planner
@@ -41,23 +42,15 @@
 ###############################################################################
 # CONFIGURABLE PARAMENTERS DURING EXAM
 ###############################################################################
-<<<<<<< HEAD
 PLAYER_START_INDEX = 140          #  spawn index for player
 DESTINATION_INDEX = 24          # Setting a Destination HERE
 NUM_PEDESTRIANS        = 1     # total number of pedestrians to spawn
 NUM_VEHICLES           = 299     # total number of vehicles to spawn
 SEED_PEDESTRIANS       = 14      # seed for pedestrian spawn randomizer
-=======
-PLAYER_START_INDEX = 10          #  spawn index for player
-DESTINATION_INDEX = 24          # Setting a Destination HERE
-NUM_PEDESTRIANS        = 1     # total number of pedestrians to spawn
-NUM_VEHICLES           = 1     # total number of vehicles to spawn
-SEED_PEDESTRIANS       = 1      # seed for pedestrian spawn randomizer
->>>>>>> a468d4c9
 SEED_VEHICLES          = 3      # seed for vehicle spawn randomizer
 
 ITER_FOR_SIM_TIMESTEP  = 10     # no. iterations to compute approx sim timestep
-WAIT_TIME_BEFORE_START = 15.00   # game seconds (time before controller start)
+WAIT_TIME_BEFORE_START = 13.00   # game seconds (time before controller start)
 START_DELAY            = 0      # s
 TOTAL_RUN_TIME         = 5000.00 # game seconds (total runtime before sim end)
 TOTAL_FRAME_BUFFER     = 300    # number of frames to buffer after total runtime
@@ -442,9 +435,9 @@
         demo_opt = config['Demo Parameters']
 
         # Get options
-        enable_live_plot = demo_opt.get('live_plotting', 'true').capitalize()
-        enable_live_plot = enable_live_plot == 'True'
+        enable_live_plot = demo_opt.get('live_plotting', 'true').capitalize() == 'True'
         live_plot_period = float(demo_opt.get('live_plotting_period', 0))
+        enable_stanley_controller = demo_opt.get('enable_stanley_controller', 'true').capitalize() == 'True'
 
         # Set options
         live_plot_timer = Timer(live_plot_period)
@@ -629,7 +622,10 @@
         #############################################
         # This is where we take the controller2d.py class
         # and apply it to the simulator
-        controller = controller2d.Controller2D(waypoints)
+        if enable_stanley_controller:
+            controller = controller2d_stanley.Controller2D(waypoints)
+        else:
+            controller = controller2d_pid.Controller2D(waypoints)
 
         #############################################
         # Vehicle Trajectory Live Plotting Setup
@@ -788,7 +784,6 @@
             
             traffic_lights = (i for i in measurement_data.non_player_agents if i.HasField("traffic_light"))
             traffic_lights = [TrafficLightAdapter(i) for i in traffic_lights]
-            traffic_lights = []
 
             # UPDATE HERE the obstacles list
             obstacles = []
