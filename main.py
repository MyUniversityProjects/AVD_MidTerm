#!/usr/bin/env python3
from __future__ import print_function
from __future__ import division

# System level imports
import sys
import os
import argparse
import logging
import time
import math

import numpy as np
import matplotlib.pyplot as plt
from numpy.core.defchararray import index
import controller2d_AR as controller2d_stanley
import controller2d as controller2d_pid
import configparser

from custom_agents import TrafficLightAdapter, VehicleAdapter
import local_planner
import behavioural_planner
from math import sin, cos, pi, tan, sqrt
import constants

# Script level imports
<<<<<<< HEAD
from helpers import filter_lead_vehicle_orientation, is_vehicle_in_fov, optimized_dist
from traffic_light_detector import TrafficLightDetector
from utils import Recorder
=======
from helpers import ego_lead_intersect, filter_lead_vehicle_orientation, is_vehicle_in_fov, optimized_dist
>>>>>>> 74f1730d

sys.path.append(os.path.abspath(sys.path[0] + '/..'))
from interface import Interface
import live_plotter as lv   # Custom live plotting library
from carla            import sensor, image_converter
from carla.client     import make_carla_client, VehicleControl
from carla.settings   import CarlaSettings
from carla.tcp        import TCPConnectionError
from carla.controller import utils
from carla.sensor import Camera
from carla.planner.city_track import CityTrack


###############################################################################
# CONFIGURABLE PARAMENTERS DURING EXAM
###############################################################################
<<<<<<< HEAD
PLAYER_START_INDEX = 59          #  spawn index for player
DESTINATION_INDEX = 24          # Setting a Destination HERE
NUM_PEDESTRIANS        = 100     # total number of pedestrians to spawn
NUM_VEHICLES           = 100     # total number of vehicles to spawn
=======
PLAYER_START_INDEX = 10          #  spawn index for player
DESTINATION_INDEX = 140          # Setting a Destination HERE
NUM_PEDESTRIANS        = 1     # total number of pedestrians to spawn
NUM_VEHICLES           = 299     # total number of vehicles to spawn
>>>>>>> 74f1730d
SEED_PEDESTRIANS       = 14      # seed for pedestrian spawn randomizer
SEED_VEHICLES          = 3      # seed for vehicle spawn randomizer

SHOW_CAMERA            = True
SHOW_INTERVAL          = 1
ITER_FOR_SIM_TIMESTEP  = 10     # no. iterations to compute approx sim timestep
<<<<<<< HEAD
WAIT_TIME_BEFORE_START = 0.00   # game seconds (time before controller start)
=======
WAIT_TIME_BEFORE_START = 1.00   # game seconds (time before controller start)
>>>>>>> 74f1730d
START_DELAY            = 0      # s
TOTAL_RUN_TIME         = 5000.00 # game seconds (total runtime before sim end)
TOTAL_FRAME_BUFFER     = 300    # number of frames to buffer after total runtime
CLIENT_WAIT_TIME       = 3      # wait time for client before starting episode
DESIRED_SPEED = 8.0
DEBUG = True

WEATHERID = {
    "DEFAULT": 0,
    "CLEARNOON": 1,
    "CLOUDYNOON": 2,
    "WETNOON": 3,
    "WETCLOUDYNOON": 4,
    "MIDRAINYNOON": 5,
    "HARDRAINNOON": 6,
    "SOFTRAINNOON": 7,
    "CLEARSUNSET": 8,
    "CLOUDYSUNSET": 9,
    "WETSUNSET": 10,
    "WETCLOUDYSUNSET": 11,
    "MIDRAINSUNSET": 12,
    "HARDRAINSUNSET": 13,
    "SOFTRAINSUNSET": 14,
}
SIMWEATHER = WEATHERID["CLEARNOON"]     # set simulation weather

FIGSIZE_X_INCHES   = 8      # x figure size of feedback in inches
FIGSIZE_Y_INCHES   = 8      # y figure size of feedback in inches
PLOT_LEFT          = 0.1    # in fractions of figure width and height
PLOT_BOT           = 0.1    
PLOT_WIDTH         = 0.8
PLOT_HEIGHT        = 0.8

DIST_THRESHOLD_TO_LAST_WAYPOINT = 2.0  # some distance from last position before
                                       # simulation ends

# Planning Constants
NUM_PATHS = 7
BP_LOOKAHEAD_BASE      = 16.0             # m
BP_LOOKAHEAD_TIME      = 1.0              # s
PATH_OFFSET            = 1.5              # m
CIRCLE_OFFSETS         = [-1.0, 1.0, 3.0] # m
CIRCLE_RADII           = [1.5, 1.5, 1.5]  # m
TIME_GAP               = 0.6              # s
PATH_SELECT_WEIGHT     = 10
A_MAX                  = 2.5              # m/s^2
SLOW_SPEED             = 2.0              # m/s
STOP_LINE_BUFFER       = 3.5              # m
LEAD_VEHICLE_LOOKAHEAD = 13.0             # m
LP_FREQUENCY_DIVISOR   = 2                # Frequency divisor to make the 
                                          # local planner operate at a lower
                                          # frequency than the controller
                                          # (which operates at the simulation
                                          # frequency). Must be a natural
                                          # number.

# Path interpolation parameters
INTERP_MAX_POINTS_PLOT    = 10   # number of points used for displaying
                                 # selected path
INTERP_DISTANCE_RES       = 0.01 # distance between interpolated points

# controller output directory
CONTROLLER_OUTPUT_FOLDER = os.path.dirname(os.path.realpath(__file__)) +\
                           '/controller_output/'

# Camera parameters
camera_parameters = {}
camera_parameters['x'] = 1.8
camera_parameters['y'] = 1.3
camera_parameters['z'] = 1.3
camera_parameters['width'] = 1200
camera_parameters['height'] = 1200
camera_parameters['fov'] = 90

def rotate_x(angle):
    R = np.mat([[ 1,         0,           0],
                 [ 0, cos(angle), -sin(angle) ],
                 [ 0, sin(angle),  cos(angle) ]])
    return R

def rotate_y(angle):
    R = np.mat([[ cos(angle), 0,  sin(angle) ],
                 [ 0,         1,          0 ],
                 [-sin(angle), 0,  cos(angle) ]])
    return R

def rotate_z(angle):
    R = np.mat([[ cos(angle), -sin(angle), 0 ],
                 [ sin(angle),  cos(angle), 0 ],
                 [         0,          0, 1 ]])
    return R

# Transform the obstacle with its boundary point in the global frame
def obstacle_to_world(location, dimensions, orientation):
    box_pts = []

    x = location.x
    y = location.y
    z = location.z

    yaw = orientation.yaw * pi / 180

    xrad = dimensions.x
    yrad = dimensions.y
    zrad = dimensions.z

    # Border points in the obstacle frame
    cpos = np.array([
            [-xrad, -xrad, -xrad, 0,    xrad, xrad, xrad,  0    ],
            [-yrad, 0,     yrad,  yrad, yrad, 0,    -yrad, -yrad]])
    
    # Rotation of the obstacle
    rotyaw = np.array([
            [np.cos(yaw), np.sin(yaw)],
            [-np.sin(yaw), np.cos(yaw)]])
    
    # Location of the obstacle in the world frame
    cpos_shift = np.array([
            [x, x, x, x, x, x, x, x],
            [y, y, y, y, y, y, y, y]])
    
    cpos = np.add(np.matmul(rotyaw, cpos), cpos_shift)

    for j in range(cpos.shape[1]):
        box_pts.append([cpos[0,j], cpos[1,j]])
    
    return box_pts

def make_carla_settings(args):
    """Make a CarlaSettings object with the settings we need.
    """
    settings = CarlaSettings()
    
    # There is no need for non-agent info requests if there are no pedestrians
    # or vehicles.
    get_non_player_agents_info = False
    if (NUM_PEDESTRIANS > 0 or NUM_VEHICLES > 0):
        get_non_player_agents_info = True

    # Base level settings
    settings.set(
        SynchronousMode=True,
        SendNonPlayerAgentsInfo=get_non_player_agents_info, 
        NumberOfVehicles=NUM_VEHICLES,
        NumberOfPedestrians=NUM_PEDESTRIANS,
        SeedVehicles=SEED_VEHICLES,
        SeedPedestrians=SEED_PEDESTRIANS,
        WeatherId=SIMWEATHER,
        QualityLevel=args.quality_level)

    # Common cameras settings
    cam_height = camera_parameters['z'] 
    cam_x_pos = camera_parameters['x']
    cam_y_pos = camera_parameters['y']
    camera_width = camera_parameters['width']
    camera_height = camera_parameters['height']
    camera_fov = camera_parameters['fov']

    # Declare here your sensors
    # Adding RGB Camera
    cameraRGB = Camera("CameraRGB", PostProcessing='SceneFinal')
    cameraRGB.set_image_size(camera_width, camera_height)
    cameraRGB.set(FOV=camera_fov)
    cameraRGB.set_position(cam_x_pos, cam_y_pos, cam_height)
    settings.add_sensor(cameraRGB)

    cameraSemanticSegmentation = Camera("CameraSemanticSegmentation", PostProcessing="SemanticSegmentation")
    cameraSemanticSegmentation.set_image_size(camera_width, camera_height)
    cameraSemanticSegmentation.set(FOV=camera_fov)
    cameraSemanticSegmentation.set_position(cam_x_pos, cam_y_pos, cam_height)
    settings.add_sensor(cameraSemanticSegmentation)

    cameraDepth = Camera("CameraDepth", PostProcessing="Depth")
    cameraDepth.set_image_size(camera_width, camera_height)
    cameraDepth.set(FOV=camera_fov)
    cameraDepth.set_position(cam_x_pos, cam_y_pos, cam_height)
    settings.add_sensor(cameraDepth)

    return settings

class Timer(object):
    """ Timer Class
    
    The steps are used to calculate FPS, while the lap or seconds since lap is
    used to compute elapsed time.
    """
    def __init__(self, period):
        self.step = 0
        self._lap_step = 0
        self._lap_time = time.time()
        self._period_for_lap = period

    def tick(self):
        self.step += 1

    def has_exceeded_lap_period(self):
        if self.elapsed_seconds_since_lap() >= self._period_for_lap:
            return True
        else:
            return False

    def lap(self):
        self._lap_step = self.step
        self._lap_time = time.time()

    def ticks_per_second(self):
        return float(self.step - self._lap_step) /\
                     self.elapsed_seconds_since_lap()

    def elapsed_seconds_since_lap(self):
        return time.time() - self._lap_time

def get_current_pose(measurement):
    """Obtains current x,y,yaw pose from the client measurements
    
    Obtains the current x,y, and yaw pose from the client measurements.

    Args:
        measurement: The CARLA client measurements (from read_data())

    Returns: (x, y, yaw)
        x: X position in meters
        y: Y position in meters
        yaw: Yaw position in radians
    """
    x   = measurement.player_measurements.transform.location.x
    y   = measurement.player_measurements.transform.location.y
    z   =  measurement.player_measurements.transform.location.z

    pitch = math.radians(measurement.player_measurements.transform.rotation.pitch)
    roll = math.radians(measurement.player_measurements.transform.rotation.roll)
    yaw = math.radians(measurement.player_measurements.transform.rotation.yaw)

    return (x, y, z, pitch, roll, yaw)

def get_start_pos(scene):
    """Obtains player start x,y, yaw pose from the scene
    
    Obtains the player x,y, and yaw pose from the scene.

    Args:
        scene: The CARLA scene object

    Returns: (x, y, yaw)
        x: X position in meters
        y: Y position in meters
        yaw: Yaw position in radians
    """
    x = scene.player_start_spots[0].location.x
    y = scene.player_start_spots[0].location.y
    yaw = math.radians(scene.player_start_spots[0].rotation.yaw)

    return (x, y, yaw)

def get_player_collided_flag(measurement, 
                             prev_collision_vehicles, 
                             prev_collision_pedestrians,
                             prev_collision_other):
    """Obtains collision flag from player. Check if any of the three collision
    metrics (vehicles, pedestrians, others) from the player are true, if so the
    player has collided to something.

    Note: From the CARLA documentation:

    "Collisions are not annotated if the vehicle is not moving (<1km/h) to avoid
    annotating undesired collision due to mistakes in the AI of non-player
    agents."
    """
    player_meas = measurement.player_measurements
    current_collision_vehicles = player_meas.collision_vehicles
    current_collision_pedestrians = player_meas.collision_pedestrians
    current_collision_other = player_meas.collision_other

    collided_vehicles = current_collision_vehicles > prev_collision_vehicles
    collided_pedestrians = current_collision_pedestrians > \
                           prev_collision_pedestrians
    collided_other = current_collision_other > prev_collision_other

    return (collided_vehicles or collided_pedestrians or collided_other,
            current_collision_vehicles,
            current_collision_pedestrians,
            current_collision_other)

def send_control_command(client, throttle, steer, brake, 
                         hand_brake=False, reverse=False):
    """Send control command to CARLA client.
    
    Send control command to CARLA client.

    Args:
        client: The CARLA client object
        throttle: Throttle command for the sim car [0, 1]
        steer: Steer command for the sim car [-1, 1]
        brake: Brake command for the sim car [0, 1]
        hand_brake: Whether the hand brake is engaged
        reverse: Whether the sim car is in the reverse gear
    """
    control = VehicleControl()
    # Clamp all values within their limits
    steer = np.fmax(np.fmin(steer, 1.0), -1.0)
    throttle = np.fmax(np.fmin(throttle, 1.0), 0)
    brake = np.fmax(np.fmin(brake, 1.0), 0)

    control.steer = steer
    control.throttle = throttle
    control.brake = brake
    control.hand_brake = hand_brake
    control.reverse = reverse
    client.send_control(control)

def create_controller_output_dir(output_folder):
    if not os.path.exists(output_folder):
        os.makedirs(output_folder)

def store_trajectory_plot(graph, fname):
    """ Store the resulting plot.
    """
    create_controller_output_dir(CONTROLLER_OUTPUT_FOLDER)

    file_name = os.path.join(CONTROLLER_OUTPUT_FOLDER, fname)
    graph.savefig(file_name)

def write_trajectory_file(x_list, y_list, v_list, t_list, collided_list):
    create_controller_output_dir(CONTROLLER_OUTPUT_FOLDER)
    file_name = os.path.join(CONTROLLER_OUTPUT_FOLDER, 'trajectory.txt')

    with open(file_name, 'w') as trajectory_file: 
        for i in range(len(x_list)):
            trajectory_file.write('%3.3f, %3.3f, %2.3f, %6.3f %r\n' %\
                                  (x_list[i], y_list[i], v_list[i], t_list[i],
                                   collided_list[i]))

def write_collisioncount_file(collided_list):
    create_controller_output_dir(CONTROLLER_OUTPUT_FOLDER)
    file_name = os.path.join(CONTROLLER_OUTPUT_FOLDER, 'collision_count.txt')

    with open(file_name, 'w') as collision_file: 
        collision_file.write(str(sum(collided_list)))

def make_correction(waypoint,previuos_waypoint,desired_speed):
    dx = waypoint[0] - previuos_waypoint[0]
    dy = waypoint[1] - previuos_waypoint[1]

    if dx < 0:
        moveY = -1.5
    elif dx > 0:
        moveY = 1.5
    else:
        moveY = 0

    if dy < 0:
        moveX = 1.5
    elif dy > 0:
        moveX = -1.5
    else:
        moveX = 0
    
    waypoint_on_lane = waypoint
    waypoint_on_lane[0] += moveX
    waypoint_on_lane[1] += moveY
    waypoint_on_lane[2] = desired_speed

    return waypoint_on_lane
def exec_waypoint_nav_demo(args):
    """ Executes waypoint navigation demo.
    """
    with make_carla_client(args.host, args.port) as client:
        print('Carla client connected.')

        settings = make_carla_settings(args)

        # Now we load these settings into the server. The server replies
        # with a scene description containing the available start spots for
        # the player. Here we can provide a CarlaSettings object or a
        # CarlaSettings.ini file as string.
        scene = client.load_settings(settings)

        # Refer to the player start folder in the WorldOutliner to see the 
        # player start information
        player_start = PLAYER_START_INDEX

        # Notify the server that we want to start the episode at the
        # player_start index. This function blocks until the server is ready
        # to start the episode.
        print('Starting new episode at %r...' % scene.map_name)
        client.start_episode(player_start)

        #############################################
        # Load Configurations
        #############################################

        # Load configuration file (options.cfg) and then parses for the various
        # options. Here we have two main options:
        # live_plotting and live_plotting_period, which controls whether
        # live plotting is enabled or how often the live plotter updates
        # during the simulation run.
        config = configparser.ConfigParser()
        config.read(os.path.join(
                os.path.dirname(os.path.realpath(__file__)), 'options.cfg'))         
        demo_opt = config['Demo Parameters']

        # Get options
        enable_live_plot = demo_opt.get('live_plotting', 'true').capitalize() == 'True'
        live_plot_period = float(demo_opt.get('live_plotting_period', 0))
        enable_stanley_controller = demo_opt.get('use_stanley_controller', 'true').capitalize() == 'True'

        # Set options
        live_plot_timer = Timer(live_plot_period)
        
        # Settings Mission Planner
        mission_planner = CityTrack("Town01")

        #############################################
        # Determine simulation average timestep (and total frames)
        #############################################
        # Ensure at least one frame is used to compute average timestep
        num_iterations = ITER_FOR_SIM_TIMESTEP
        if (ITER_FOR_SIM_TIMESTEP < 1):
            num_iterations = 1

        # Gather current data from the CARLA server. This is used to get the
        # simulator starting game time. Note that we also need to
        # send a command back to the CARLA server because synchronous mode
        # is enabled.
        measurement_data, sensor_data = client.read_data()
        sim_start_stamp = measurement_data.game_timestamp / 1000.0
        # Send a control command to proceed to next iteration.
        # This mainly applies for simulations that are in synchronous mode.
        send_control_command(client, throttle=0.0, steer=0, brake=1.0)
        # Computes the average timestep based on several initial iterations
        sim_duration = 0
        for i in range(num_iterations):
            # Gather current data
            measurement_data, sensor_data = client.read_data()
            # Send a control command to proceed to next iteration
            send_control_command(client, throttle=0.0, steer=0, brake=1.0)
            # Last stamp
            if i == num_iterations - 1:
                sim_duration = measurement_data.game_timestamp / 1000.0 -\
                               sim_start_stamp

        # Outputs average simulation timestep and computes how many frames
        # will elapse before the simulation should end based on various
        # parameters that we set in the beginning.
        SIMULATION_TIME_STEP = sim_duration / float(num_iterations)
        print("SERVER SIMULATION STEP APPROXIMATION: " + \
              str(SIMULATION_TIME_STEP))
        TOTAL_EPISODE_FRAMES = int((TOTAL_RUN_TIME + WAIT_TIME_BEFORE_START) /\
                               SIMULATION_TIME_STEP) + TOTAL_FRAME_BUFFER

        #############################################
        # Frame-by-Frame Iteration and Initialization
        #############################################
        # Store pose history starting from the start position
        measurement_data, sensor_data = client.read_data()
        start_timestamp = measurement_data.game_timestamp / 1000.0
        start_x, start_y, start_z, start_pitch, start_roll, start_yaw = get_current_pose(measurement_data)
        send_control_command(client, throttle=0.0, steer=0, brake=1.0)
        x_history     = [start_x]
        y_history     = [start_y]
        yaw_history   = [start_yaw]
        time_history  = [0]
        speed_history = [0]
        collided_flag_history = [False]  # assume player starts off non-collided

        #############################################
        # Settings Waypoints
        #############################################
        starting    = scene.player_start_spots[PLAYER_START_INDEX]
        destination = scene.player_start_spots[DESTINATION_INDEX]

        # Starting position is the current position
        # (x, y, z, pitch, roll, yaw)
        source_pos = [starting.location.x, starting.location.y, starting.location.z]
        source_ori = [starting.orientation.x, starting.orientation.y]
        source = mission_planner.project_node(source_pos)

        # Destination position
        destination_pos = [destination.location.x, destination.location.y, destination.location.z]
        destination_ori = [destination.orientation.x, destination.orientation.y]
        destination = mission_planner.project_node(destination_pos)

        waypoints = []
        waypoints_route = mission_planner.compute_route(source, source_ori, destination, destination_ori)
        desired_speed = DESIRED_SPEED
        turn_speed    = 2.5

        intersection_nodes = mission_planner.get_intersection_nodes()
        intersection_pair = []
        turn_cooldown = 0
        prev_x = False
        prev_y = False
        # Put waypoints in the lane
        previuos_waypoint = mission_planner._map.convert_to_world(waypoints_route[0])
        for i in range(1,len(waypoints_route)):
            point = waypoints_route[i]

            waypoint = mission_planner._map.convert_to_world(point)

            current_waypoint = make_correction(waypoint,previuos_waypoint,desired_speed)
            
            dx = current_waypoint[0] - previuos_waypoint[0]
            dy = current_waypoint[1] - previuos_waypoint[1]

            is_turn = ((prev_x and abs(dy) > 0.1) or (prev_y and abs(dx) > 0.1)) and not(abs(dx) > 0.1 and abs(dy) > 0.1)

            prev_x = abs(dx) > 0.1
            prev_y = abs(dy) > 0.1

            if point in intersection_nodes:                
                prev_start_intersection = mission_planner._map.convert_to_world(waypoints_route[i-2])
                center_intersection = mission_planner._map.convert_to_world(waypoints_route[i])

                start_intersection = mission_planner._map.convert_to_world(waypoints_route[i-1])
                end_intersection = mission_planner._map.convert_to_world(waypoints_route[i+1])

                start_intersection = make_correction(start_intersection,prev_start_intersection,turn_speed)
                end_intersection = make_correction(end_intersection,center_intersection,turn_speed)
                
                dx = start_intersection[0] - end_intersection[0]
                dy = start_intersection[1] - end_intersection[1]

                if abs(dx) > 0 and abs(dy) > 0:
                    intersection_pair.append((center_intersection,len(waypoints)))
                    waypoints[-1][2] = turn_speed
                    
                    middle_point = [(start_intersection[0] + end_intersection[0]) /2,  (start_intersection[1] + end_intersection[1]) /2]

                    centering = 0.75

                    middle_intersection = [(centering*middle_point[0] + (1-centering)*center_intersection[0]),  (centering*middle_point[1] + (1-centering)*center_intersection[1])]

                    # Point at intersection:
                    A = [[start_intersection[0], start_intersection[1], 1],
                         [end_intersection[0], end_intersection[1], 1],
                         [middle_intersection[0], middle_intersection[1], 1]]
                        
                    b = [-start_intersection[0]**2 - start_intersection[1]**2, 
                         -end_intersection[0]**2 - end_intersection[1]**2,
                         -middle_intersection[0]**2 - middle_intersection[1]**2]

                    coeffs = np.matmul(np.linalg.inv(A), b)

                    x = start_intersection[0]
                    
                    center_x = -coeffs[0]/2
                    center_y = -coeffs[1]/2

                    r = sqrt(center_x**2 + center_y**2 - coeffs[2])

                    theta_start = math.atan2((start_intersection[1] - center_y),(start_intersection[0] - center_x))
                    theta_end = math.atan2((end_intersection[1] - center_y),(end_intersection[0] - center_x))

                    theta = theta_start

                    start_to_end = 1 if theta_start < theta_end else -1

                    while (start_to_end==1 and theta < theta_end) or (start_to_end==-1 and theta > theta_end):
                        waypoint_on_lane = [0,0,0]

                        waypoint_on_lane[0] = center_x + r * cos(theta)
                        waypoint_on_lane[1] = center_y + r * sin(theta)
                        waypoint_on_lane[2] = turn_speed

                        waypoints.append(waypoint_on_lane)
                        theta += (abs(theta_end - theta_start) * start_to_end) / 10
                    
                    turn_cooldown = 4
            else:
                waypoint = mission_planner._map.convert_to_world(point)

                if turn_cooldown > 0:
                    target_speed = turn_speed
                    turn_cooldown -= 1
                else:
                    target_speed = desired_speed
                
                waypoint_on_lane = make_correction(waypoint,previuos_waypoint,target_speed)

                waypoints.append(waypoint_on_lane)

                previuos_waypoint = waypoint

        waypoints = np.array(waypoints)
        #############################################
        # Controller 2D Class Declaration
        #############################################
        # This is where we take the controller2d.py class
        # and apply it to the simulator
        if enable_stanley_controller:
            controller = controller2d_stanley.Controller2D(waypoints)
        else:
            controller = controller2d_pid.Controller2D(waypoints)

        #############################################
        # Vehicle Trajectory Live Plotting Setup
        #############################################
        # Uses the live plotter to generate live feedback during the simulation
        # The two feedback includes the trajectory feedback and
        # the controller feedback (which includes the speed tracking).
        lp_traj = lv.LivePlotter(tk_title="Trajectory Trace")
        lp_1d = lv.LivePlotter(tk_title="Controls Feedback")

        ###
        # Add 2D position / trajectory plot
        ###
        trajectory_fig = lp_traj.plot_new_dynamic_2d_figure(
                title='Vehicle Trajectory',
                figsize=(FIGSIZE_X_INCHES, FIGSIZE_Y_INCHES),
                edgecolor="black",
                rect=[PLOT_LEFT, PLOT_BOT, PLOT_WIDTH, PLOT_HEIGHT])

        trajectory_fig.set_invert_x_axis() # Because UE4 uses left-handed 
                                           # coordinate system the X
                                           # axis in the graph is flipped
        trajectory_fig.set_axis_equal()    # X-Y spacing should be equal in size

        # Add waypoint markers
        trajectory_fig.add_graph("waypoints", window_size=len(waypoints),
                                 x0=waypoints[:,0], y0=waypoints[:,1],
                                 linestyle="-", marker="", color='g')
        # Add trajectory markers
        trajectory_fig.add_graph("trajectory", window_size=TOTAL_EPISODE_FRAMES,
                                 x0=[start_x]*TOTAL_EPISODE_FRAMES, 
                                 y0=[start_y]*TOTAL_EPISODE_FRAMES,
                                 color=[1, 0.5, 0])
        # Add starting position marker
        trajectory_fig.add_graph("start_pos", window_size=1, 
                                 x0=[start_x], y0=[start_y],
                                 marker=11, color=[1, 0.5, 0], 
                                 markertext="Start", marker_text_offset=1)

        trajectory_fig.add_graph("obstacles_points",
                                 window_size=8 * (NUM_PEDESTRIANS + NUM_VEHICLES) ,
                                 x0=[0]* (8 * (NUM_PEDESTRIANS + NUM_VEHICLES)), 
                                 y0=[0]* (8 * (NUM_PEDESTRIANS + NUM_VEHICLES)),
                                    linestyle="", marker="+", color='b')

        # Add end position marker
        trajectory_fig.add_graph("end_pos", window_size=1, 
                                 x0=[waypoints[-1, 0]], 
                                 y0=[waypoints[-1, 1]],
                                 marker="D", color='r', 
                                 markertext="End", marker_text_offset=1)
        # Add car marker
        trajectory_fig.add_graph("car", window_size=1, 
                                 marker="s", color='b', markertext="Car",
                                 marker_text_offset=1)
        # Add lead car information
        trajectory_fig.add_graph("leadcar", window_size=1, 
                                 marker="s", color='g', markertext="Lead Car",
                                 marker_text_offset=1)

        # Add lookahead path
        trajectory_fig.add_graph("selected_path", 
                                 window_size=INTERP_MAX_POINTS_PLOT,
                                 x0=[start_x]*INTERP_MAX_POINTS_PLOT, 
                                 y0=[start_y]*INTERP_MAX_POINTS_PLOT,
                                 color=[1, 0.5, 0.0],
                                 linewidth=3)

        # Add local path proposals
        for i in range(NUM_PATHS):
            trajectory_fig.add_graph("local_path " + str(i), window_size=200,
                                     x0=None, y0=None, color=[0.0, 0.0, 1.0])

        ###
        # Add 1D speed profile updater
        ###
        forward_speed_fig =\
                lp_1d.plot_new_dynamic_figure(title="Forward Speed (m/s)")
        forward_speed_fig.add_graph("forward_speed", 
                                    label="forward_speed", 
                                    window_size=TOTAL_EPISODE_FRAMES)
        forward_speed_fig.add_graph("reference_signal", 
                                    label="reference_Signal", 
                                    window_size=TOTAL_EPISODE_FRAMES)

        # Add throttle signals graph
        throttle_fig = lp_1d.plot_new_dynamic_figure(title="Throttle")
        throttle_fig.add_graph("throttle", 
                              label="throttle", 
                              window_size=TOTAL_EPISODE_FRAMES)
        # Add brake signals graph
        brake_fig = lp_1d.plot_new_dynamic_figure(title="Brake")
        brake_fig.add_graph("brake", 
                              label="brake", 
                              window_size=TOTAL_EPISODE_FRAMES)
        # Add steering signals graph
        steer_fig = lp_1d.plot_new_dynamic_figure(title="Steer")
        steer_fig.add_graph("steer", 
                              label="steer", 
                              window_size=TOTAL_EPISODE_FRAMES)

        # live plotter is disabled, hide windows
        if not enable_live_plot:
            lp_traj._root.withdraw()
            lp_1d._root.withdraw()        


        #############################################
        # Local Planner Variables
        #############################################
        wp_goal_index   = 0
        local_waypoints = None
        path_validity   = np.zeros((NUM_PATHS, 1), dtype=bool)
        lp = local_planner.LocalPlanner(NUM_PATHS,
                                        PATH_OFFSET,
                                        CIRCLE_OFFSETS,
                                        CIRCLE_RADII,
                                        PATH_SELECT_WEIGHT,
                                        TIME_GAP,
                                        A_MAX,
                                        SLOW_SPEED,
                                        STOP_LINE_BUFFER)
        bp = behavioural_planner.BehaviouralPlanner(BP_LOOKAHEAD_BASE,
                                                    LEAD_VEHICLE_LOOKAHEAD)
        orientation_memory = bp.get_orientation_memory()

        #############################################
        # Scenario Execution Loop
        #############################################

        # Iterate the frames until the end of the waypoints is reached or
        # the TOTAL_EPISODE_FRAMES is reached. The controller simulation then
        # ouptuts the results to the controller output directory.
        reached_the_end = False
        skip_first_frame = True

        # Initialize the current timestamp
        current_timestamp = start_timestamp

        # Initialize collision history
        prev_collision_vehicles    = 0
        prev_collision_pedestrians = 0
        prev_collision_other       = 0

        wait_seconds = START_DELAY
        delay_counter = wait_seconds * 30

        cmd_throttle = 0.0
        cmd_steer = 0.0
        cmd_brake = 0.0

        # Initialize orientation memory
        interface = Interface(render_interval=SHOW_INTERVAL, show=SHOW_CAMERA, slots=2)
        tl_detector = TrafficLightDetector()
        # recorder = Recorder()
        for frame in range(TOTAL_EPISODE_FRAMES):
            # Gather current data from the CARLA server
            measurement_data, sensor_data = client.read_data()
            if delay_counter > 0:
                delay_counter -= 1
                send_control_command(client, throttle=0, steer=0, brake=0)
                continue

            rgb_image = sensor_data.get('CameraRGB', None)
            seg_image = sensor_data.get('CameraSemanticSegmentation', None)
            new_rgb_image = None
            if rgb_image is not None and seg_image is not None:
                rgb_image = image_converter.to_rgb_array(rgb_image)
                seg_image = image_converter.to_bgra_array(seg_image)[:, :, 2]
                # recorder.save_frame(rgb_image, seg_image)
                new_rgb_image = tl_detector.detect(rgb_image, seg_image)

            interface.show_images(images=[rgb_image, *new_rgb_image])

            traffic_lights = (i for i in measurement_data.non_player_agents if i.HasField("traffic_light"))
            traffic_lights = [TrafficLightAdapter(i) for i in traffic_lights]

            # UPDATE HERE the obstacles list
            obstacles = []

            # Update pose and timestamp
            prev_timestamp = current_timestamp
            current_x, current_y, current_z, current_pitch, current_roll, current_yaw = \
                get_current_pose(measurement_data)
            current_speed = measurement_data.player_measurements.forward_speed
            current_timestamp = float(measurement_data.game_timestamp) / 1000.0

            # Wait for some initial time before starting the demo
            if current_timestamp <= WAIT_TIME_BEFORE_START:
                send_control_command(client, throttle=0.0, steer=0, brake=1.0)
                continue
            else:
                current_timestamp = current_timestamp - WAIT_TIME_BEFORE_START
            
            # Store history
            x_history.append(current_x)
            y_history.append(current_y)
            yaw_history.append(current_yaw)
            speed_history.append(current_speed)
            time_history.append(current_timestamp) 

            # Store collision history
            collided_flag,\
            prev_collision_vehicles,\
            prev_collision_pedestrians,\
            prev_collision_other = get_player_collided_flag(measurement_data,
                                                 prev_collision_vehicles,
                                                 prev_collision_pedestrians,
                                                 prev_collision_other)
            collided_flag_history.append(collided_flag)

            # Execute the behaviour and local planning in the current instance
            # Note that updating the local path during every controller update
            # produces issues with the tracking performance (imagine everytime
            # the controller tried to follow the path, a new path appears). For
            # this reason, the local planner (LP) will update every X frame,
            # stored in the variable LP_FREQUENCY_DIVISOR, as it is analogous
            # to be operating at a frequency that is a division to the 
            # simulation frequency.
 
            if frame % LP_FREQUENCY_DIVISOR == 0:
                # Compute open loop speed estimate.
                open_loop_speed = lp._velocity_planner.get_open_loop_speed(current_timestamp - prev_timestamp)

                # Calculate the goal state set in the local frame for the local planner.
                # Current speed should be open loop for the velocity profile generation.
                ego_state = [current_x, current_y, current_yaw, open_loop_speed]

                # Retrieve all pedestrians
                pedestrians = [a.pedestrian for a in measurement_data.non_player_agents if a.HasField('pedestrian')]
                ped_locs = (p.transform.location for p in pedestrians)
                distances = (optimized_dist(ego_state, [loc.x, loc.y]) for loc in ped_locs)
                pedestrians = zip(pedestrians, distances)
                pedestrians = [ped for ped in pedestrians if ped[1] < 500]  # Ignore very far pedestrians
                pedestrians = sorted(pedestrians, key=lambda ped: ped[1])

                # Retrieve all other vehicles
                orientation_memory.next_step()
                vehicles = (VehicleAdapter(a, ego_state) for a in measurement_data.non_player_agents if a.HasField('vehicle'))
                vehicles = (v for v in vehicles if v.distance < VehicleAdapter.NEIGHBOR_OPT_DISTANCE)
                vehicles = (v for v in vehicles if is_vehicle_in_fov(v, ego_state))
                vehicles = sorted(vehicles, key=lambda v: v.distance)
                    
                # Retrieve lead vehicle
                lead_vehicle = ego_lead_intersect(ego_state, vehicles, waypoints, closed_loop_speed=current_speed)

                # Set lookahead based on current speed.
                bp.set_lookahead(BP_LOOKAHEAD_BASE + BP_LOOKAHEAD_TIME * open_loop_speed)

                if not DEBUG and collided_flag:
                    logging.info("Collision found. System shutdown.")
                    quit(-10)

                # Filter out stopped vehicles
                moving_vehicles = [v for v in vehicles if v.speed > constants.STOP_THRESHOLD]
                
                # Store current yaws for moving vehicles
                for v in moving_vehicles:
                    orientation_memory.update_new(v.id, v.yaw)

                # Perform a state transition in the behavioural planner.
                bp.transition_state(waypoints, ego_state, current_speed, pedestrians, moving_vehicles, traffic_lights)

                if not bp.in_emergency() or not bp.in_stop():
                    # Check to see if we need to follow the lead vehicle.
                    bp.set_following_lead_vehicle(lead_vehicle is not None)

                    # Compute the goal state set from the behavioural planner's computed goal state.
                    goal_state_set = lp.get_goal_state_set(bp._goal_index, bp._goal_state, waypoints, ego_state)

                    # Calculate planned paths in the local frame.
                    paths, path_validity = lp.plan_paths(goal_state_set)

                    # Transform those paths back to the global frame.
                    paths = local_planner.transform_paths(paths, ego_state)

                    # Perform collision checking.
                    collision_check_array = lp._collision_checker.collision_check(paths, [])

                    # Compute the best local path.
                    best_index = lp._collision_checker.select_best_path_index(paths, collision_check_array, bp._goal_state)
                    # If no path was feasible, continue to follow the previous best path.
                    if best_index == None:
                        best_path = lp._prev_best_path
                    else:
                        best_path = paths[best_index]
                        lp._prev_best_path = best_path

                    if best_path is not None:
                        # Compute the velocity profile for the path, and compute the waypoints.
                        desired_speed = bp._goal_state[2]
                        lead_car_state = [lead_vehicle.pos[0], lead_vehicle.pos[1], lead_vehicle.speed] if lead_vehicle is not None else None
                        decelerate_to_stop = bp.is_decelerating()
                        local_waypoints = lp._velocity_planner.compute_velocity_profile(best_path, desired_speed, ego_state, current_speed, decelerate_to_stop, lead_car_state, bp._follow_lead_vehicle)

                        if local_waypoints != None:
                            # Update the controller waypoint path with the best local path.
                            # This controller is similar to that developed in Course 1 of this
                            # specialization.  Linear interpolation computation on the waypoints
                            # is also used to ensure a fine resolution between points.
                            wp_distance = []   # distance array
                            local_waypoints_np = np.array(local_waypoints)
                            for i in range(1, local_waypoints_np.shape[0]):
                                wp_distance.append(
                                        np.sqrt((local_waypoints_np[i, 0] - local_waypoints_np[i-1, 0])**2 +
                                                (local_waypoints_np[i, 1] - local_waypoints_np[i-1, 1])**2))
                            wp_distance.append(0)  # last distance is 0 because it is the distance
                                                # from the last waypoint to the last waypoint

                            # Linearly interpolate between waypoints and store in a list
                            wp_interp      = []    # interpolated values 
                                                # (rows = waypoints, columns = [x, y, v])
                            for i in range(local_waypoints_np.shape[0] - 1):
                                # Add original waypoint to interpolated waypoints list (and append
                                # it to the hash table)
                                wp_interp.append(list(local_waypoints_np[i]))
                        
                                # Interpolate to the next waypoint. First compute the number of
                                # points to interpolate based on the desired resolution and
                                # incrementally add interpolated points until the next waypoint
                                # is about to be reached.
                                num_pts_to_interp = int(np.floor(wp_distance[i] /\
                                                            float(INTERP_DISTANCE_RES)) - 1)
                                wp_vector = local_waypoints_np[i+1] - local_waypoints_np[i]
                                wp_uvector = wp_vector / np.linalg.norm(wp_vector[0:2])

                                for j in range(num_pts_to_interp):
                                    next_wp_vector = INTERP_DISTANCE_RES * float(j+1) * wp_uvector
                                    wp_interp.append(list(local_waypoints_np[i] + next_wp_vector))
                            # add last waypoint at the end
                            wp_interp.append(list(local_waypoints_np[-1]))
                            
                            # Update the other controller values and controls
                            controller.update_waypoints(wp_interp)
                            pass

                ###
                # Controller Update
                ###
                if bp.in_emergency() or bp.in_stop():
                    cmd_throttle = 0.0
                    cmd_steer = 0.0
                    cmd_brake = bp.get_emergency_brake_value()
                    lp = local_planner.LocalPlanner(NUM_PATHS,
                                        PATH_OFFSET,
                                        CIRCLE_OFFSETS,
                                        CIRCLE_RADII,
                                        PATH_SELECT_WEIGHT,
                                        TIME_GAP,
                                        A_MAX,
                                        SLOW_SPEED,
                                        STOP_LINE_BUFFER)
                elif local_waypoints != None and local_waypoints != []:
                    controller.update_values(current_x, current_y, current_yaw, 
                                            current_speed,
                                            current_timestamp, frame)
                    controller.update_controls()
                    cmd_throttle, cmd_steer, cmd_brake = controller.get_commands()
                    if abs(controller._desired_speed) < 0.1 and abs(current_speed) < 0.1:
                        cmd_throttle = 0.0
                        cmd_steer = 0.0
                        cmd_brake = 1.0
                else:
                    cmd_throttle = 0.0
                    cmd_steer = 0.0
                    cmd_brake = 0.0

            # Skip the first frame or if there exists no local paths
            if skip_first_frame and frame == 0:
                pass
            elif local_waypoints == None:
                pass
            else:
                # Update live plotter with new feedback
                trajectory_fig.roll("trajectory", current_x, current_y)
                trajectory_fig.roll("car", current_x, current_y)
                
                # Load parked car points
                if len(obstacles) > 0:
                    x = obstacles[:,:,0]
                    y = obstacles[:,:,1]
                    x = np.reshape(x, x.shape[0] * x.shape[1])
                    y = np.reshape(y, y.shape[0] * y.shape[1])

                    trajectory_fig.roll("obstacles_points", x, y)

                
                forward_speed_fig.roll("forward_speed", 
                                       current_timestamp, 
                                       current_speed)
                forward_speed_fig.roll("reference_signal", 
                                       current_timestamp, 
                                       controller._desired_speed)
                throttle_fig.roll("throttle", current_timestamp, cmd_throttle)
                brake_fig.roll("brake", current_timestamp, cmd_brake)
                steer_fig.roll("steer", current_timestamp, cmd_steer)

                # Local path plotter update
                if frame % LP_FREQUENCY_DIVISOR == 0:
                    path_counter = 0
                    for i in range(NUM_PATHS):
                        # If a path was invalid in the set, there is no path to plot.
                        if path_validity[i]:
                            # Colour paths according to collision checking.
                            if not collision_check_array[path_counter]:
                                colour = 'r'
                            elif i == best_index:
                                colour = 'k'
                            else:
                                colour = 'b'
                            trajectory_fig.update("local_path " + str(i), paths[path_counter][0], paths[path_counter][1], colour)
                            path_counter += 1
                        else:
                            trajectory_fig.update("local_path " + str(i), [ego_state[0]], [ego_state[1]], 'r')
                # When plotting lookahead path, only plot a number of points
                # (INTERP_MAX_POINTS_PLOT amount of points). This is meant
                # to decrease load when live plotting
                wp_interp_np = np.array(wp_interp)
                path_indices = np.floor(np.linspace(0, 
                                                    wp_interp_np.shape[0]-1,
                                                    INTERP_MAX_POINTS_PLOT))
                trajectory_fig.update("selected_path", 
                        wp_interp_np[path_indices.astype(int), 0],
                        wp_interp_np[path_indices.astype(int), 1],
                        new_colour=[1, 0.5, 0.0])


                # Refresh the live plot based on the refresh rate 
                # set by the options
                if enable_live_plot and \
                   live_plot_timer.has_exceeded_lap_period():
                    lp_traj.refresh()
                    lp_1d.refresh()
                    live_plot_timer.lap()

            # Output controller command to CARLA server
            send_control_command(client,
                                 throttle=cmd_throttle,
                                 steer=cmd_steer,
                                 brake=cmd_brake)

            # Find if reached the end of waypoint. If the car is within
            # DIST_THRESHOLD_TO_LAST_WAYPOINT to the last waypoint,
            # the simulation will end.
            dist_to_last_waypoint = np.linalg.norm(np.array([
                waypoints[-1][0] - current_x,
                waypoints[-1][1] - current_y]))
            if  dist_to_last_waypoint < DIST_THRESHOLD_TO_LAST_WAYPOINT:
                reached_the_end = True
            if reached_the_end:
                break

        # End of demo - Stop vehicle and Store outputs to the controller output
        # directory.
        if reached_the_end:
            print("Reached the end of path. Writing to controller_output...")
        else:
            print("Exceeded assessment time. Writing to controller_output...")
        # Stop the car
        send_control_command(client, throttle=0.0, steer=0.0, brake=1.0)
        # Store the various outputs
        store_trajectory_plot(trajectory_fig.fig, 'trajectory.png')
        store_trajectory_plot(forward_speed_fig.fig, 'forward_speed.png')
        store_trajectory_plot(throttle_fig.fig, 'throttle_output.png')
        store_trajectory_plot(brake_fig.fig, 'brake_output.png')
        store_trajectory_plot(steer_fig.fig, 'steer_output.png')
        write_trajectory_file(x_history, y_history, speed_history, time_history,
                              collided_flag_history)
        write_collisioncount_file(collided_flag_history)


def main():
    """Main function.

    Args:
        -v, --verbose: print debug information
        --host: IP of the host server (default: localhost)
        -p, --port: TCP port to listen to (default: 2000)
        -a, --autopilot: enable autopilot
        -q, --quality-level: graphics quality level [Low or Epic]
        -i, --images-to-disk: save images to disk
        -c, --carla-settings: Path to CarlaSettings.ini file
    """
    argparser = argparse.ArgumentParser(description=__doc__)
    argparser.add_argument(
        '-v', '--verbose',
        action='store_true',
        dest='debug',
        help='print debug information')
    argparser.add_argument(
        '--host',
        metavar='H',
        default='localhost',
        help='IP of the host server (default: localhost)')
    argparser.add_argument(
        '-p', '--port',
        metavar='P',
        default=2000,
        type=int,
        help='TCP port to listen to (default: 2000)')
    argparser.add_argument(
        '-a', '--autopilot',
        action='store_true',
        help='enable autopilot')
    argparser.add_argument(
        '-q', '--quality-level',
        choices=['Low', 'Epic'],
        type=lambda s: s.title(),
        default='Low',
        help='graphics quality level.')
    argparser.add_argument(
        '-c', '--carla-settings',
        metavar='PATH',
        dest='settings_filepath',
        default=None,
        help='Path to a "CarlaSettings.ini" file')
    args = argparser.parse_args()

    # Logging startup info
    log_level = logging.DEBUG if args.debug else logging.INFO
    logging.basicConfig(format='%(levelname)s: %(message)s', level=log_level)
    logging.info('listening to server %s:%s', args.host, args.port)

    args.out_filename_format = '_out/episode_{:0>4d}/{:s}/{:0>6d}'

    # Execute when server connection is established
    while True:
        try:
            exec_waypoint_nav_demo(args)
            print('Done.')
            return

        except TCPConnectionError as error:
            logging.error(error)
            time.sleep(1)

if __name__ == '__main__':

    try:
        main()
    except KeyboardInterrupt:
        print('\nCancelled by user. Bye!')
<|MERGE_RESOLUTION|>--- conflicted
+++ resolved
@@ -24,13 +24,9 @@
 import constants
 
 # Script level imports
-<<<<<<< HEAD
-from helpers import filter_lead_vehicle_orientation, is_vehicle_in_fov, optimized_dist
+from helpers import ego_lead_intersect, filter_lead_vehicle_orientation, is_vehicle_in_fov, optimized_dist
 from traffic_light_detector import TrafficLightDetector
 from utils import Recorder
-=======
-from helpers import ego_lead_intersect, filter_lead_vehicle_orientation, is_vehicle_in_fov, optimized_dist
->>>>>>> 74f1730d
 
 sys.path.append(os.path.abspath(sys.path[0] + '/..'))
 from interface import Interface
@@ -47,28 +43,17 @@
 ###############################################################################
 # CONFIGURABLE PARAMENTERS DURING EXAM
 ###############################################################################
-<<<<<<< HEAD
 PLAYER_START_INDEX = 59          #  spawn index for player
 DESTINATION_INDEX = 24          # Setting a Destination HERE
 NUM_PEDESTRIANS        = 100     # total number of pedestrians to spawn
 NUM_VEHICLES           = 100     # total number of vehicles to spawn
-=======
-PLAYER_START_INDEX = 10          #  spawn index for player
-DESTINATION_INDEX = 140          # Setting a Destination HERE
-NUM_PEDESTRIANS        = 1     # total number of pedestrians to spawn
-NUM_VEHICLES           = 299     # total number of vehicles to spawn
->>>>>>> 74f1730d
 SEED_PEDESTRIANS       = 14      # seed for pedestrian spawn randomizer
 SEED_VEHICLES          = 3      # seed for vehicle spawn randomizer
 
 SHOW_CAMERA            = True
 SHOW_INTERVAL          = 1
 ITER_FOR_SIM_TIMESTEP  = 10     # no. iterations to compute approx sim timestep
-<<<<<<< HEAD
 WAIT_TIME_BEFORE_START = 0.00   # game seconds (time before controller start)
-=======
-WAIT_TIME_BEFORE_START = 1.00   # game seconds (time before controller start)
->>>>>>> 74f1730d
 START_DELAY            = 0      # s
 TOTAL_RUN_TIME         = 5000.00 # game seconds (total runtime before sim end)
 TOTAL_FRAME_BUFFER     = 300    # number of frames to buffer after total runtime
